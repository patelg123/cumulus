--- conflicted
+++ resolved
@@ -21,22 +21,6 @@
       "tests"
     ]
   },
-<<<<<<< HEAD
-=======
-  "babel": {
-    "presets": [
-      "es2017"
-    ],
-    "plugins": [
-      "transform-async-to-generator"
-    ]
-  },
-  "homepage": "https://github.com/cumulus-nasa/cumulus/tree/master/tasks/hello-world",
-  "repository": {
-    "type": "git",
-    "url": "https://github.com/cumulus-nasa/cumulus"
-  },
->>>>>>> 226b4c68
   "author": "Cumulus Authors",
   "license": "Apache-2.0",
   "dependencies": {
