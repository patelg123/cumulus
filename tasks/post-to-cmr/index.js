<<<<<<< HEAD
/* eslint-disable no-param-reassign */

=======
>>>>>>> 0deef2cd
'use strict';

const path = require('path');
const get = require('lodash.get');
const cumulusMessageAdapter = require('@cumulus/cumulus-message-adapter-js');
const { justLocalRun } = require('@cumulus/common/local-helpers');
const { getS3Object, parseS3Uri, promiseS3Upload } = require('@cumulus/common/aws');
const { DefaultProvider } = require('@cumulus/ingest/crypto');
const { moveGranuleFile } = require('@cumulus/ingest/granule');
const urlPathTemplate = require('@cumulus/ingest/url-path-template');
const { CMR } = require('@cumulus/cmrjs');
const { xmlParseOptions } = require('@cumulus/cmrjs/utils');
const { XmlMetaFileNotFound } = require('@cumulus/common/errors');
const log = require('@cumulus/common/log');
const xml2js = require('xml2js');

/**
 * Extract the granule ID from the a given s3 uri
 *
 * @param {string} uri - the s3 uri of the file
 * @param {string} regex - the regex for extracting the ID
 * @returns {string} the granule
 */
function getGranuleId(uri, regex) {
  const filename = path.basename(uri);
  const match = filename.match(regex);

  if (match) return match[1];
  throw new Error(`Could not determine granule id of ${filename} using ${regex}`);
}

/**
 * Parse an xml string
 *
 * @param {string} xml - xml to parse
 * @returns {Promise<Object>} promise resolves to object version of the xml
 */
async function parseXmlString(xml) {
  return new Promise((resolve, reject) => {
    xml2js.parseString(xml, xmlParseOptions, (err, data) => {
      if (err) return reject(err);
      return resolve(data);
    });
  });
}

/**
 * getMetadata
 *
 * @param {string} xmlFilePath - S3 URI to the xml metadata document
 * @returns {string} returns stringified xml document downloaded from S3
 */
async function getMetadata(xmlFilePath) {
  if (!xmlFilePath) {
    throw new XmlMetaFileNotFound('XML Metadata file not provided');
  }

  // GET the metadata text
  // Currently, only supports files that are stored on S3
  const parts = xmlFilePath.match(/^s3:\/\/(.+?)\/(.+)$/);
  const obj = await getS3Object(parts[1], parts[2]);
  return obj.Body.toString();
}

/**
 * returns a list of CMR xml files
 *
 * @param {Array} input - an array of s3 uris
 * @param {string} granuleIdExtraction - a regex for extracting granule IDs
 * @returns {Promise<Array>} promise resolves to an array of objects
 * that includes CMR xmls uris and granuleIds
 */
async function getCmrFiles(input, granuleIdExtraction) {
  const files = [];
  const expectedFormat = /.*\.cmr\.xml$/;

  for (const filename of input) {
    if (filename && filename.match(expectedFormat)) {
      const metadata = await getMetadata(filename);
      const metadataObject = await parseXmlString(metadata);

      const cmrFileObject = {
        filename,
        metadata,
        metadataObject,
        granuleId: getGranuleId(filename, granuleIdExtraction)
      };

      files.push(cmrFileObject);
    }
  }

  return files;
}

/**
 * function for posting cmr xml files from S3 to CMR
 *
 * @param {Object} cmrFile - an object representing the cmr file
 * @param {string} cmrFile.granuleId - the granuleId of the cmr xml File
 * @param {string} cmrFile.filename - the s3 uri to the cmr xml file
 * @param {Object} creds - credentials needed to post to the CMR
 * @param {string} creds.provider - the name of the Provider used on the CMR side
 * @param {string} creds.clientId - the clientId used to generate CMR token
 * @param {string} creds.username - the CMR username
 * @param {string} creds.password - the encrypted CMR password
 * @param {string} bucket - the bucket name where public/private keys are stored
 * @param {string} stack - the deployment stack name
 * @returns {Object} CMR's success response which includes the concept-id
 */
async function publish(cmrFile, creds, bucket, stack) {
  let password;
  try {
    password = await DefaultProvider.decrypt(creds.password, undefined, bucket, stack);
  }
  catch (e) {
    log.error('Decrypting password failed, using unencrypted password');
    password = creds.password;
  }
  const cmr = new CMR(
    creds.provider,
    creds.clientId,
    creds.username,
    password
  );

  const xml = cmrFile.metadata;
  const res = await cmr.ingestGranule(xml);
  const conceptId = res.result['concept-id'];

  log.info(`Published ${cmrFile.granuleId} to the CMR. conceptId: ${conceptId}`);

  return {
    granuleId: cmrFile.granuleId,
    filename: cmrFile.filename,
    conceptId,
    link: 'https://cmr.uat.earthdata.nasa.gov/search/granules.json' +
      `?concept_id=${res.result['concept-id']}`
  };
}

/**
 * Creates an object with all granule files
 * from the input array and the input_granules config
 *
 * @param {Array} input - the task input array
 * @param {Array} granules - an array of the granules
 * @param {string} regex - regex needed to extract granuleId from filenames
 * @returns {Object} an object that contains all granules
 * with the granuleId as the key of each granule
 */
function getAllGranules(input, granules, regex) {
  const granulesHash = {};
  const filesHash = {};

  // create hash list of the granules
  // and a hash list of files
  granules.forEach((g) => {
    granulesHash[g.granuleId] = g;
    g.files.forEach((f) => {
      filesHash[f.filename] = g.granuleId;
    });
  });

  // add input files to corresponding granules
  // the process involve getting granuleId of each file
  // match it against the granuleObj and adding the new files to the
  // file list
  input.forEach((f) => {
    if (f && !filesHash[f]) {
      const granuleId = getGranuleId(f, regex);
      const uriParsed = parseS3Uri(f);
      granulesHash[granuleId].files.push({
        filename: f,
        bucket: uriParsed.Bucket,
        name: path.basename(f)
      });
    }
  });

  return granulesHash;
}

/**
* Move all files in a collection of granules from staging location fo final location
*
* @param {Object} granulesObject - an object of the granules where the key is the granuleId
* @param {string} sourceBucket - source bucket location of files
* @returns {Promise} promise resolves when all files have been moved
**/
async function moveGranuleFiles(granulesObject, sourceBucket) {
  const moveFileRequests = [];

  Object.keys(granulesObject).forEach((granuleKey) => {
    const granule = granulesObject[granuleKey];
    const expectedFormat = /.*\.cmr\.xml$/;

    granule.files.forEach((file) => {
      if (!(file.name.match(expectedFormat))) {
        const source = {
          Bucket: sourceBucket,
          Key: `${file.fileStagingDir}/${file.name}`
        };

        const target = {
          Bucket: file.bucket,
          Key: file.filepath
        };
        moveFileRequests.push(moveGranuleFile(source, target));
      }
    });
  });

  return Promise.all(moveFileRequests);
}

/**
* Update the granule metadata with the final location of files.
* For each granule file, find the collection regex that goes with it and use
* that to construct the url path. Return the updated granules object.
*
* @param {Object} granulesObject - an object of the granules where the key is the granuleId
* @param {Object} collection - configuration object defining a collection
* of granules and their files
* @param {string} cmrFiles - array of objects that include CMR xmls uris and granuleIds
* @param {Array} buckets - the buckets involved with the files
* @returns {Promise} promise resolves when all files have been moved
**/
function updateGranuleMetadata(granulesObject, collection, cmrFiles, buckets) {
  Object.keys(granulesObject).forEach((granuleId) => {
    granulesObject[granuleId].files.forEach((file) => {
      collection.files.forEach((fileConfig) => {
        const test = new RegExp(fileConfig.regex);
        const match = file.name.match(test);

        const cmrFile = cmrFiles.find((f) => f.granuleId === granuleId);
        if (match) {
          if (!file.url_path) {
            file.url_path = fileConfig.url_path || collection.url_path || '';
          }

          const urlPath = urlPathTemplate(file.url_path, {
            file: file,
            granule: granulesObject[granuleId],
            cmrMetadata: cmrFile ? cmrFile.metadataObject : {}
          });
          file.bucket = buckets[fileConfig.bucket];
          file.filepath = path.join(urlPath, file.name);
          file.filename = `s3://${path.join(file.bucket, file.filepath)}`;
        }
      });
    });
  });

  return granulesObject;
}

/**
* Update the online access url fields in CMR xml files
*
* @param {string} cmrFiles - array of objects that include CMR xmls uris and granuleIds
* @param {Object} granulesObject - an object of the granules where the key is the granuleId
* @returns {Promise} promise resolves when all files have been updated
**/
async function updateCmrFileAccessURls(cmrFiles, granulesObject) {
  for (const cmrFile of cmrFiles) {
    const onlineAccessUrls = cmrFile.metadataObject.Granule.OnlineAccessURLs;
    const granule = granulesObject[cmrFile.granuleId];

    const urls = onlineAccessUrls.OnlineAccessURL.map((urlObj) => {
      const filename = path.basename(urlObj.URL);
      const file = granule.files.find((f) => f.name === filename);
      urlObj.URL = file.filename;
      return urlObj;
    });

    cmrFile.metadataObject.Granule.OnlineAccessURLs.OnlineAccessURL = urls;
    const builder = new xml2js.Builder();
    const xml = builder.buildObject(cmrFile.metadataObject);
    cmrFile.metadata = xml;
    const updatedCmrFile = granule.files.find((f) => f.filename.match(/.*\.cmr\.xml$/));
    await promiseS3Upload(
      { Bucket: updatedCmrFile.bucket, Key: updatedCmrFile.filepath, Body: xml }
    );
  }
}

/**
 * Builds the output of the post-to-cmr task
 *
 * @param {Array} results - list of results returned by publish function
 * @param {Object} granulesObject - an object of the granules where the key is the granuleId
 * @returns {Array} an updated array of granules
 */
function buildOutput(results, granulesObject) {
  // add results to corresponding granules
  results.forEach((r) => {
    if (granulesObject[r.granuleId]) {
      granulesObject[r.granuleId].cmrLink = r.link;
      granulesObject[r.granuleId].published = true;
    }
  });

  return Object.keys(granulesObject).map((k) => granulesObject[k]);
}

/**
 * Post to CMR
 * See the schemas directory for detailed input and output schemas
 *
 * @param {Object} event -Lambda function payload
 * @param {Object} event.config - the config object
 * @param {string} event.config.bucket - the bucket name where public/private keys
 *                                       are stored
 * @param {string} event.config.stack - the deployment stack name
 * @param {string} event.config.granuleIdExtraction - regex needed to extract granuleId
 *                                                    from filenames
 * @param {Object} event.config.cmr - the cmr object containing user/pass and provider
 * @param {Array} event.config.input_granules - an array of granules
 * @param {Object} event.config.collection - configuration object defining a collection
 * of granules and their files
 * @param {boolean} [event.config.moveStagedFiles=true] - set to false to skip moving files
 * from staging to final bucket. Mostly useful for testing.
 * @param {Array} event.input - an array of s3 uris
 * @returns {Promise} returns the promise of an updated event object
 */
async function postToCMR(event) {
  // we have to post the meta-xml file of all output granules
  // first we check if there is an output file
  const config = get(event, 'config');
  const bucket = get(config, 'bucket'); // the name of the bucket with private/public keys
  const buckets = get(config, 'buckets');
  const stack = get(config, 'stack'); // the name of the deployment stack
  const regex = get(config, 'granuleIdExtraction', '(.*)');
  const creds = get(config, 'cmr');
  const inputGranules = get(config, 'input_granules', {});
  const moveStagedFiles = get(config, 'moveStagedFiles', true);
  const collection = config.collection;
  const input = get(event, 'input', []);

  // get cmr files from staging location
  const cmrFiles = await getCmrFiles(input, regex);

  // create granules object for cumulus indexer
  let allGranules = getAllGranules(input, inputGranules, regex);

  // update granules object with final locations of files as `filename`
  allGranules = updateGranuleMetadata(allGranules, collection, cmrFiles, buckets);
  // allows us to disable moving the files
  if (moveStagedFiles) {
    // move files from staging location to final location
    await moveGranuleFiles(allGranules, bucket);

    // update cmr.xml files with correct online access urls
    updateCmrFileAccessURls(cmrFiles, allGranules, regex);
  }

  // post all meta files to CMR
  const publishRquests = cmrFiles.map((cmrFile) => publish(cmrFile, creds, bucket, stack));
  const results = await Promise.all(publishRquests);

  return {
    granules: buildOutput(results, allGranules)
  };
}

exports.postToCMR = postToCMR;

/**
 * Lambda handler
 *
 * @param {Object} event - a Cumulus Message
 * @param {Object} context - an AWS Lambda context
 * @param {Function} callback - an AWS Lambda handler
 * @returns {undefined} - does not return a value
 */
function handler(event, context, callback) {
  cumulusMessageAdapter.runCumulusTask(postToCMR, event, context, callback);
}

exports.handler = handler;

// use node index.js local to invoke this
justLocalRun(() => {
  const payload = require('@cumulus/test-data/cumulus_messages/post-to-cmr.json'); // eslint-disable-line global-require, max-len
  handler(payload, {}, (e, r) => log.info(e, r));
});<|MERGE_RESOLUTION|>--- conflicted
+++ resolved
@@ -1,8 +1,3 @@
-<<<<<<< HEAD
-/* eslint-disable no-param-reassign */
-
-=======
->>>>>>> 0deef2cd
 'use strict';
 
 const path = require('path');
