--- conflicted
+++ resolved
@@ -141,15 +141,10 @@
     Key: file.filepath
   };
 
-<<<<<<< HEAD
   const s3ObjAlreadyExists = await s3ObjectExists(target);
   log.debug(`file ${target.Key} exists in ${target.Bucket}: ${s3ObjAlreadyExists}`);
-=======
-  const exists = await s3ObjectExists(target);
-  log.debug(`file ${target.Key} exists in ${target.Bucket}: ${exists}`);
-  /* eslint-disable-next-line no-param-reassign */
-  if (exists) file.duplicate_found = true;
->>>>>>> 3c29649c
+  
+  if (s3ObjAlreadyExists) file.duplicate_found = true;
 
   // Have to throw DuplicateFile and not WorkflowError, because the latter
   // is not treated as a failure by the message adapter.
