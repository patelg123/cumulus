--- conflicted
+++ resolved
@@ -43,17 +43,14 @@
 lf: 
   prefix: lf-cumulus
   stackName: lf-cumulus-iam
-<<<<<<< HEAD
 
 kk-deploy-uat:
   prefix: kk-test-uat
   stackName: kk-test-uat-iam
-=======
   
 mth-cum-test:
   prefix: mth-cum-test
   buckets:
     internal: '{{prefix}}-internal'
     protected: '{{prefix}}-protected'
-    private: '{{prefix}}-private'
->>>>>>> c693276f
+    private: '{{prefix}}-private'