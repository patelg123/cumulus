--- conflicted
+++ resolved
@@ -76,20 +76,14 @@
   },
   "devDependencies": {
     "ava": "^0.25.0",
-<<<<<<< HEAD
-    "lodash.flatten": "^4.4.0",
-    "lodash.range": "^3.2.0",
-    "lodash.sample": "^4.2.1",
-=======
     "fs-extra": "^7.0.0",
     "lodash.flatten": "^4.4.0",
     "lodash.range": "^3.2.0",
     "lodash.sample": "4.2.1",
->>>>>>> f9082f6b
     "nyc": "^11.6.0",
     "sinon": "^4.5.0",
+    "webpack-cli": "~2.0.14",
     "webpack": "~4.5.0",
-    "webpack-cli": "~2.0.14",
     "xml2js": "^0.4.19"
   }
 }