--- conflicted
+++ resolved
@@ -34,16 +34,9 @@
   "author": "Cumulus Authors",
   "license": "Apache-2.0",
   "dependencies": {
-<<<<<<< HEAD
-    "@cumulus/cmrjs": "^1.5.0",
-    "@cumulus/common": "^1.5.0",
-    "@cumulus/ingest": "^1.5.0",
-=======
-    "@cumulus/api": "^1.5.2",
     "@cumulus/cmrjs": "^1.5.2",
     "@cumulus/common": "^1.5.2",
     "@cumulus/ingest": "^1.5.2",
->>>>>>> c7c256d4
     "@cumulus/pvl": "^1.5.0",
     "ajv": "^5.2.2",
     "archiver": "^2.1.1",
