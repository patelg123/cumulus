--- conflicted
+++ resolved
@@ -20,9 +20,6 @@
 const Rule = require('../models/rules');
 const uniqBy = require('lodash.uniqby');
 
-<<<<<<< HEAD
-const log = logger.child({ file: 'packages/api/es/indexer.js' });
-
 /**
  * Returns the collectionId used in elasticsearch
  * which is a combination of collection name and version
@@ -77,10 +74,6 @@
   if (!esClient) {
     esClient = await Search.es();
   }
-=======
-async function indexLog(payloads, index = 'cumulus', type = 'logs') {
-  const esClient = await Search.es();
->>>>>>> 213bf6ef
   const body = [];
 
   payloads.forEach((p) => {
@@ -531,7 +524,7 @@
     try {
       const logs = JSON.parse(r.toString());
       log.debug(logs);
-      return indexLog(logs.logEvents)
+      return indexLog(undefined, logs.logEvents)
         .then((s) => cb(null, s))
         .catch(cb);
     }
