'use strict';

const AWS = require('aws-sdk');
const concurrency = require('./concurrency');
const fs = require('fs');
const path = require('path');
const log = require('./log');
const string = require('./string');
const testUtils = require('./test-utils');

const region = exports.region = process.env.AWS_DEFAULT_REGION || 'us-east-1';
if (region) {
  AWS.config.update({ region: region });
}

// Workaround upload hangs. See: https://github.com/andrewrk/node-s3-client/issues/74'
AWS.util.update(AWS.S3.prototype, { addExpect100Continue: function addExpect100Continue() {} });
AWS.config.setPromisesDependency(Promise);

const S3_RATE_LIMIT = 20;

const memoize = (fn) => {
  let memo = null;
  return () => {
    if (!memo) memo = fn();
    return memo;
  };
};

<<<<<<< HEAD
// From https://github.com/localstack/localstack/blob/master/README.md
const localStackPorts = {
  apigateway: 4567,
  cloudformation: 4581,
  cloudwatch: 4582,
  dynamodb: 4569,
  dynamodbstreams: 4570,
  es: 4571,
  firehose: 4573,
  kinesis: 4568,
  lambda: 4574,
  redshift: 4577,
  route53: 4580,
  s3: 4572,
  ses: 4579,
  sns: 4575,
  sqs: 4576,
  ssm: 4583
};

/**
 * Test if a given AWS service is supported by LocalStack.
 *
 * @param {Function} Service - an AWS service object constructor function
 * @returns {boolean}
 */
function localstackSupportedService(Service) {
  const serviceIdentifier = Service.serviceIdentifier;
  return Object.keys(localStackPorts).indexOf(serviceIdentifier) !== -1;
}

/**
 * Create an AWS service object that talks to LocalStack.
 *
 * This function expects that the LOCALSTACK_HOST environment variable will be set.
 *
 * @param {Function} Service - an AWS service object constructor function
 * @param {Object} options - options to pass to the service object constructor function
 * @returns {Object} - an AWS service object
 */
function localStackAwsClient(Service, options) {
  if (!process.env.LOCALSTACK_HOST) {
    throw new Error('The LOCALSTACK_HOST environment variable is not set.');
  }

  const serviceIdentifier = Service.serviceIdentifier;

  const localStackOptions = Object.assign({}, options, {
    accessKeyId: 'my-access-key-id',
    secretAccessKey: 'my-secret-access-key',
    region: 'us-east-1',
    endpoint: `http://${process.env.LOCALSTACK_HOST}:${localStackPorts[serviceIdentifier]}`
  });

  if (serviceIdentifier === 's3') localStackOptions.s3ForcePathStyle = true;

  return new Service(localStackOptions);
}

/**
 * Create an AWS service object that does not actually talk to AWS.
 *
 * @todo Update this to return a mock AWS client if not supported by localstack
 *
 * @param {Function} Service - an AWS service object constructor function
 * @param {Object} options - options to pass to the service object constructor function
 * @returns {Object} - an AWS service object
 */
function testAwsClient(Service, options) {
  if (localstackSupportedService(Service)) {
    return localStackAwsClient(Service, options);
  }
  return {};
}

=======
>>>>>>> 43d5291b
/**
 * Return a function which, when called, will return an AWS service object
 *
 * Note: The returned service objects are cached, so there will only be one
 *       instance of each service object per process.
 *
 * @param {Function} Service - an AWS service object constructor function
 * @param {string} version - the API version to use
 * @returns {Function} - a function which, when called, will return an AWS service object
 */
const awsClient = (Service, version = null) => {
  const options = {};
  if (version) options.apiVersion = version;

  if (process.env.TEST) {
    return memoize(() => testUtils.testAwsClient(Service, options));
  }
  return memoize(() => new Service(options));
};

exports.ecs = awsClient(AWS.ECS, '2014-11-13');
exports.s3 = awsClient(AWS.S3, '2006-03-01');
exports.lambda = awsClient(AWS.Lambda, '2015-03-31');
exports.sqs = awsClient(AWS.SQS, '2012-11-05');
exports.cloudwatchlogs = awsClient(AWS.CloudWatchLogs, '2014-03-28');
exports.dynamodb = awsClient(AWS.DynamoDB, '2012-08-10');
exports.dynamodbDocClient = awsClient(AWS.DynamoDB.DocumentClient);
exports.sfn = awsClient(AWS.StepFunctions, '2016-11-23');
exports.cf = awsClient(AWS.CloudFormation, '2010-05-15');

exports.findResourceArn = (obj, fn, prefix, baseName, opts, callback) => {
  obj[fn](opts, (err, data) => {
    if (err) {
      callback(err, data);
      return;
    }

    let arns = null;
    for (const prop of Object.keys(data)) {
      if (prop.endsWith('Arns')) {
        arns = data[prop];
      }
    }
    if (!arns) {
      callback(`Could not find an 'Arn' property in response from ${fn}`, data);
      return;
    }

    const prefixRe = new RegExp(`^${prefix}-[A-Z0-9]`);
    const baseNameOnly = `-${baseName}-`;
    let matchingArn = null;
    for (const arn of arns) {
      const name = arn.split('/').pop();
      if (name.match(prefixRe) && name.indexOf(baseNameOnly) !== -1) {
        matchingArn = arn;
      }
    }
    if (matchingArn) {
      callback(null, matchingArn);
    }
    else if (data.NextToken) {
      const nextOpts = Object.assign({}, opts, { NextToken: data.NextToken });
      exports.findResourceArn(obj, fn, prefix, baseName, nextOpts, callback);
    }
    else {
      callback(`Could not find resource ${baseName} in ${fn}`);
    }
  });
};

/**
 * Delete an object from S3
 *
 * @param {string} bucket
 * @param {string} key
 * @returns {Promse}
 */
exports.deleteS3Object = (bucket, key) =>
  exports.s3().deleteObject({ Bucket: bucket, Key: key }).promise();

exports.promiseS3Upload = (params) => {
  const uploadFn = exports.s3().upload.bind(exports.s3());
  return concurrency.toPromise(uploadFn, params);
};

/**
 * Downloads the given s3Obj to the given filename in a streaming manner
 * @param s3Obj The parameters to send to S3 getObject call
 * @param filename The output filename
 */
exports.downloadS3File = (s3Obj, filename) => {
  const s3 = exports.s3();
  const file = fs.createWriteStream(filename);
  return new Promise((resolve, reject) => {
    s3.getObject(s3Obj)
      .createReadStream()
      .pipe(file)
      .on('finish', () => resolve(filename))
      .on('error', reject);
  });
};

exports.downloadS3Files = (s3Objs, dir, s3opts = {}) => {
  // Scrub s3Ojbs to avoid errors from the AWS SDK
  const scrubbedS3Objs = s3Objs.map(s3Obj => ({
    Bucket: s3Obj.Bucket,
    Key: s3Obj.Key
  }));
  const s3 = exports.s3();
  let i = 0;
  const n = s3Objs.length;
  log.info(`Starting download of ${n} keys to ${dir}`);
  const promiseDownload = (s3Obj) => {
    const filename = path.join(dir, path.basename(s3Obj.Key));
    const file = fs.createWriteStream(filename);
    const opts = Object.assign(s3Obj, s3opts);
    return new Promise((resolve, reject) => {
      s3.getObject(opts)
        .createReadStream()
        .pipe(file)
        .on('finish', () => {
          log.info(`Progress: [${i++} of ${n}] s3://${s3Obj.Bucket}/${s3Obj.Key} -> ${filename}`);
          return resolve(s3Obj.Key);
        })
        .on('error', reject);
    });
  };
  const limitedDownload = concurrency.limit(S3_RATE_LIMIT, promiseDownload);
  return Promise.all(scrubbedS3Objs.map(limitedDownload));
};

/**
 * Delete files from S3
 * @param {Array} s3Objs An array of objects containing keys 'Bucket' and 'Key'
 * @param {Object} s3Opts An optional object containing options that influence the behavior of S3
 * @return A promise that resolves to an Array of the data returned from the deletion operations
 */
exports.deleteS3Files = (s3Objs, s3opts = {}) => {
  log.info(`Starting deletion of ${s3Objs.length} object(s)`);

  const promiseDelete = (s3Obj) => exports.s3().deleteObject(s3Obj).promise();
  const limitedDelete = concurrency.limit(S3_RATE_LIMIT, promiseDelete);

  return Promise.all(s3Objs.map(limitedDelete));
};

exports.uploadS3Files = (files, defaultBucket, keyPath, s3opts = {}) => {
  let i = 0;
  const n = files.length;
  if (n > 1) {
    log.info(`Starting upload of ${n} keys`);
  }
  const promiseUpload = (filenameOrInfo) => {
    let fileInfo = filenameOrInfo;
    if (typeof fileInfo === 'string') {
      const filename = fileInfo;
      fileInfo = {
        key: (typeof keyPath === 'string') ?
                path.join(keyPath, path.basename(filename)) :
                keyPath(filename),
        filename: filename
      };
    }
    const bucket = fileInfo.bucket || defaultBucket;
    const filename = fileInfo.filename;
    const key = fileInfo.key;
    const body = fs.createReadStream(filename);
    const opts = Object.assign({ Bucket: bucket, Key: key, Body: body }, s3opts);
    return exports.promiseS3Upload(opts)
                  .then(() => {
                    log.info(`Progress: [${++i} of ${n}] ${filename} -> s3://${bucket}/${key}`);
                    return { key: key, bucket: bucket };
                  });
  };
  const limitedUpload = concurrency.limit(S3_RATE_LIMIT, promiseUpload);
  return Promise.all(files.map(limitedUpload));
};

/**
 * Upload the file associated with the given stream to an S3 bucket
 * @param {ReadableStream} fileStream The stream for the file's contents
 * @param {string} bucket The S3 bucket to which the file is to be uploaded
 * @param {string} key The key to the file in the bucket
 * @param s3opts {Object} Options to pass to the AWS sdk call (defaults to `{}`)
 * @return A promise
 */
exports.uploadS3FileStream = (fileStream, bucket, key, s3opts = {}) => {
  const opts = Object.assign({ Bucket: bucket, Key: key, Body: fileStream }, s3opts);
  return exports.promiseS3Upload(opts);
};

/**
 * List the objects in an S3 bucket
 * @param {string} bucket The name of the bucket
 * @param {string} prefix Only objects with keys starting with this prefix will be included
 * (useful for searching folders in buckets, e.g., '/PDR')
 * @param {boolean} skipFolders If true don't return objects that are folders (defaults to true)
 * @return A promise that resolves to the list of objects. Each S3 object is represented
 * as a JS object with the following attributes:
 * `Key`, `ETag`, `LastModified`, `Owner`, `Size`, `StorageClass`
 */
exports.listS3Objects = (bucket, prefix = null, skipFolders = true) => {
  log.info(`Listing objects in s3://${bucket}`);
  const params = {
    Bucket: bucket
  };
  if (prefix) params.Prefix = prefix;

  return new Promise((resolve, reject) => {
    exports.s3().listObjects(params, (err, data) => {
      if (err) reject(err);

      let contents = data.Contents || [];
      if (skipFolders) {
        // Filter out any references to folders
        contents = contents.filter((obj) => !obj.Key.endsWith('/'));
      }

      resolve(contents);
    });
  });
};

exports.syncUrl = async (url, bucket, destKey) => {
  const response = await concurrency.promiseUrl(url);
  await exports.promiseS3Upload({ Bucket: bucket, Key: destKey, Body: response });
};

exports.getQueueUrl = (sourceArn, queueName) => {
  const arnParts = sourceArn.split(':');
  return `https://sqs.${arnParts[3]}.amazonaws.com/${arnParts[4]}/${queueName}`;
};

exports.getPossiblyRemote = async (obj) => {
  if (obj && obj.Key && obj.Bucket) {
    const s3Obj = await exports.s3().getObject(obj).promise();
    return s3Obj.Body.toString();
  }
  return obj;
};

exports.getSfnExecutionByName = (stateMachineArn, executionName) =>
  [stateMachineArn.replace(':stateMachine:', ':execution:'), executionName].join(':');

exports.getCurrentSfnTask = async (stateMachineArn, executionName) => {
  const sfn = exports.sfn();
  const executionArn = exports.getSfnExecutionByName(stateMachineArn, executionName);
  const executionHistory = await sfn.getExecutionHistory({
    executionArn: executionArn,
    maxResults: 10,
    reverseOrder: true
  }).promise();
  for (const step of executionHistory.events) {
    // Avoid iterating past states that have ended
    if (step.type.endsWith('StateExited')) break;
    if (step.type === 'TaskStateEntered') return step.stateEnteredEventDetails.name;
  }
  throw new Error(`No task found for ${stateMachineArn}#${executionName}`);
};

/**
 * Given an array of fields, returns that a new string that's safe for use as a StepFunction,
 * execution name, where all fields are joined by a StepFunction-safe delimiter
 * Important: This transformation isn't entirely two-way. Names longer than 80 characters
 *            will be truncated.
 *
 * @param{string} fields - The fields to be injected into an execution name
 * @param{string} delimiter - An optional delimiter string to replace, pass null to make
 *   no replacements
 * @return - A string that's safe to use as a StepFunctions execution name
 */
exports.toSfnExecutionName = (fields, delimiter = '__') => {
  let sfnUnsafeChars = '[^\\w-=+_.]';
  if (delimiter) {
    sfnUnsafeChars = `(${delimiter}|${sfnUnsafeChars})`;
  }
  const regex = new RegExp(sfnUnsafeChars, 'g');
  return fields.map((s) => s.replace(regex, string.unicodeEscape).replace(/\\/g, '!'))
               .join(delimiter)
               .substring(0, 80);
};

/**
 * Opposite of toSfnExecutionName. Given a delimited StepFunction execution name, returns
 * an array of its original fields
 * Important: This value may be truncated from the original because of the 80-char limit on
 *            execution names
 *
 * @param{string} str - The string to make stepfunction safe
 * @param{string} delimiter - An optional delimiter string to replace, pass null to make
 *   no replacements
 * @param{string} sfnDelimiter - The string to replace delimiter with
 * @return - An array of the original fields
 */
exports.fromSfnExecutionName = (str, delimiter = '__') =>
  str.split(delimiter)
     .map((s) => s.replace(/!/g, '\\').replace('"', '\\"'))
     .map((s) => JSON.parse(`"${s}"`));

// Test code
// const prom = exports.listS3Objects('gitc-jn-sips-mock', 'PDR/');
// prom.then((list) => {
//   log.info(list);
// });<|MERGE_RESOLUTION|>--- conflicted
+++ resolved
@@ -27,84 +27,6 @@
   };
 };
 
-<<<<<<< HEAD
-// From https://github.com/localstack/localstack/blob/master/README.md
-const localStackPorts = {
-  apigateway: 4567,
-  cloudformation: 4581,
-  cloudwatch: 4582,
-  dynamodb: 4569,
-  dynamodbstreams: 4570,
-  es: 4571,
-  firehose: 4573,
-  kinesis: 4568,
-  lambda: 4574,
-  redshift: 4577,
-  route53: 4580,
-  s3: 4572,
-  ses: 4579,
-  sns: 4575,
-  sqs: 4576,
-  ssm: 4583
-};
-
-/**
- * Test if a given AWS service is supported by LocalStack.
- *
- * @param {Function} Service - an AWS service object constructor function
- * @returns {boolean}
- */
-function localstackSupportedService(Service) {
-  const serviceIdentifier = Service.serviceIdentifier;
-  return Object.keys(localStackPorts).indexOf(serviceIdentifier) !== -1;
-}
-
-/**
- * Create an AWS service object that talks to LocalStack.
- *
- * This function expects that the LOCALSTACK_HOST environment variable will be set.
- *
- * @param {Function} Service - an AWS service object constructor function
- * @param {Object} options - options to pass to the service object constructor function
- * @returns {Object} - an AWS service object
- */
-function localStackAwsClient(Service, options) {
-  if (!process.env.LOCALSTACK_HOST) {
-    throw new Error('The LOCALSTACK_HOST environment variable is not set.');
-  }
-
-  const serviceIdentifier = Service.serviceIdentifier;
-
-  const localStackOptions = Object.assign({}, options, {
-    accessKeyId: 'my-access-key-id',
-    secretAccessKey: 'my-secret-access-key',
-    region: 'us-east-1',
-    endpoint: `http://${process.env.LOCALSTACK_HOST}:${localStackPorts[serviceIdentifier]}`
-  });
-
-  if (serviceIdentifier === 's3') localStackOptions.s3ForcePathStyle = true;
-
-  return new Service(localStackOptions);
-}
-
-/**
- * Create an AWS service object that does not actually talk to AWS.
- *
- * @todo Update this to return a mock AWS client if not supported by localstack
- *
- * @param {Function} Service - an AWS service object constructor function
- * @param {Object} options - options to pass to the service object constructor function
- * @returns {Object} - an AWS service object
- */
-function testAwsClient(Service, options) {
-  if (localstackSupportedService(Service)) {
-    return localStackAwsClient(Service, options);
-  }
-  return {};
-}
-
-=======
->>>>>>> 43d5291b
 /**
  * Return a function which, when called, will return an AWS service object
  *
