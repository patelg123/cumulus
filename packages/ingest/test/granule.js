const path = require('path');

const test = require('ava');
const discoverPayload = require('@cumulus/test-data/payloads/new-message-schema/discover.json');
const ingestPayload = require('@cumulus/test-data/payloads/new-message-schema/ingest.json');
const { randomString } = require('@cumulus/common/test-utils');
const { s3 } = require('@cumulus/common/aws');

const {
  selector,
  Granule,
  FtpGranule,
  SftpGranule,
  HttpGranule,
  S3Granule,
  FtpDiscoverGranules,
  HttpDiscoverGranules,
  SftpDiscoverGranules,
  S3DiscoverGranules,
<<<<<<< HEAD
  moveGranuleFiles
=======
  moveGranuleFiles,
  moveGranuleFile
>>>>>>> 3d82c813
} = require('../granule');

/**
* test that granule.selector() returns the correct class
**/

const selectorDiscoverTypes = [
  { cls: FtpDiscoverGranules, type: 'discover', protocol: 'ftp' },
  { cls: HttpDiscoverGranules, type: 'discover', protocol: 'http' },
  { cls: HttpDiscoverGranules, type: 'discover', protocol: 'https' },
  { cls: SftpDiscoverGranules, type: 'discover', protocol: 'sftp' },
  { cls: S3DiscoverGranules, type: 'discover', protocol: 's3' }
];

const selectorSyncTypes = [
  { cls: HttpGranule, type: 'ingest', protocol: 'http' },
  { cls: HttpGranule, type: 'ingest', protocol: 'https' },
  { cls: FtpGranule, type: 'ingest', protocol: 'ftp' },
  { cls: SftpGranule, type: 'ingest', protocol: 'sftp' },
  { cls: S3Granule, type: 'ingest', protocol: 's3' }
];

selectorDiscoverTypes.forEach((item) => {
  test(`test selector for discovery ${item.type}-${item.protocol}`, (t) => {
    const payload = item.type === 'ingest' ? ingestPayload : discoverPayload;
    const Cls = selector(item.type, item.protocol, item.queue);
    const instance = new Cls(payload);
    t.true(instance instanceof item.cls);
  });
});

selectorSyncTypes.forEach((item) => {
  test(`test selector for sync ${item.type}-${item.protocol}`, (t) => {
    const payload = item.type === 'ingest' ? ingestPayload : discoverPayload;
    const Cls = selector(item.type, item.protocol, item.queue);
    const instance = new Cls(
      payload.config.buckets,
      payload.config.collection,
      payload.config.provider
    );
    t.true(instance instanceof item.cls);
  });
});

/**
* test the granule.validateChecksum() method
**/

const sums = require('./fixtures/sums');

Object.keys(sums).forEach((key) => {
  test(`granule.validateChecksum ${key}`, async (t) => {
    const granule = new HttpGranule(
      ingestPayload.config.buckets,
      ingestPayload.config.collection,
      ingestPayload.config.provider
    );
    const filepath = path.join(__dirname, 'fixtures', `${key}.txt`);
    try {
      const file = { checksumType: key, checksumValue: sums[key] };
      await granule.validateChecksum(file, filepath, null);
      await granule.validateChecksum(key, sums[key], filepath);
      t.pass();
    }
    catch (e) {
      t.fail(e);
    }
  });
});

class TestGranule extends Granule {}

test('findCollectionFileConfigForFile returns the correct config', (t) => {
  const rightCollectionFileConfig = { regex: '^right-.*', bucket: 'right-bucket' };
  const wrongCollectionFileConfig = { regex: '^wrong-.*', bucket: 'wrong-bucket' };
  const collectionConfig = {
    files: [rightCollectionFileConfig, wrongCollectionFileConfig]
  };

  const testGranule = new TestGranule({}, collectionConfig, {});

  const file = { name: 'right-file' };
  const fileCollectionConfig = testGranule.findCollectionFileConfigForFile(file);

  t.deepEqual(fileCollectionConfig, rightCollectionFileConfig);
});

test('findCollectionFileConfigForFile returns undefined if no config matches', (t) => {
  const wrongCollectionFileConfig = { regex: '^wrong-.*', bucket: 'wrong-bucket' };
  const collectionConfig = {
    files: [wrongCollectionFileConfig]
  };

  const testGranule = new TestGranule({}, collectionConfig, {});

  const file = { name: 'right-file' };
  const fileCollectionConfig = testGranule.findCollectionFileConfigForFile(file);

  t.is(fileCollectionConfig, undefined);
});

test('addBucketToFile throws an exception if no config matches', (t) => {
  const buckets = {
    private: {
      name: 'private-bucket',
      type: 'private'
    }
  };

  const wrongCollectionFileConfig = { regex: '^wrong-.*', bucket: 'wrong-bucket' };
  const collectionConfig = {
    files: [wrongCollectionFileConfig]
  };

  const testGranule = new TestGranule(buckets, collectionConfig, {});

  const file = { name: 'right-file' };

  try {
    testGranule.addBucketToFile(file);
  }
  catch (e) {
    t.is(e.message, 'Unable to update file. Cannot find file config for file right-file');
  }
});

test('addBucketToFile adds the correct bucket when a config is found', (t) => {
  const buckets = {
    private: {
      name: 'private-bucket',
      type: 'private'
    },
    right: {
      name: 'right-bucket',
      type: 'private'
    }
  };

  const rightCollectionFileConfig = { regex: '^right-.*', bucket: 'right' };
  const wrongCollectionFileConfig = { regex: '^wrong-.*', bucket: 'wrong' };
  const collectionConfig = {
    files: [rightCollectionFileConfig, wrongCollectionFileConfig]
  };

  const testGranule = new TestGranule(buckets, collectionConfig, {});

  const file = { name: 'right-file' };
  const updatedFile = testGranule.addBucketToFile(file);

  t.is(updatedFile.bucket, 'right-bucket');
});

test('addUrlPathToFile adds an emptry string as the url_path if no config matches and no collection url_path is configured', (t) => { // eslint-disable-line max-len
  const collectionConfig = {
    files: []
  };

  const testGranule = new TestGranule({}, collectionConfig, {});

  const file = { name: 'right-file' };
  const updatedFile = testGranule.addUrlPathToFile(file);

  t.is(updatedFile.url_path, '');
});

test("addUrlPathToFile adds the collection config's url_path as the url_path if no config matches and a collection url_path is configured", (t) => { // eslint-disable-line max-len
  const collectionConfig = {
    url_path: '/collection/url/path',
    files: []
  };

  const testGranule = new TestGranule({}, collectionConfig, {});

  const file = { name: 'right-file' };
  const updatedFile = testGranule.addUrlPathToFile(file);

  t.is(updatedFile.url_path, collectionConfig.url_path);
});

test("addUrlPathToFile adds the matching collection file config's url_path as the url_path", (t) => { // eslint-disable-line max-len
  const rightCollectionFileConfig = { regex: '^right-.*', url_path: '/right' };
  const wrongCollectionFileConfig = { regex: '^wrong-.*', url_path: '/wrong' };
  const collectionConfig = {
    url_path: '/collection/url/path',
    files: [rightCollectionFileConfig, wrongCollectionFileConfig]
  };

  const testGranule = new TestGranule({}, collectionConfig, {});

  const file = { name: 'right-file' };
  const updatedFile = testGranule.addUrlPathToFile(file);

  t.is(updatedFile.url_path, rightCollectionFileConfig.url_path);
});

test('getBucket adds the correct url_path and bucket to the file', (t) => {
  const buckets = {
    private: {
      name: 'private-bucket',
      type: 'private'
    },
    right: {
      name: 'right-bucket',
      type: 'private'
    }
  };

  const rightCollectionFileConfig = { regex: '^right-.*', bucket: 'right' };

  const collectionConfig = {
    files: [rightCollectionFileConfig]
  };

  const testGranule = new TestGranule(buckets, collectionConfig, {});

  const file = { name: 'right-file' };
  const updatedFile = testGranule.getBucket(file);

  t.is(updatedFile.bucket, 'right-bucket');
  t.is(updatedFile.url_path, '');
});

<<<<<<< HEAD
test('moveGranuleFiles moves granule files between s3 locations', async (t) => {
  const bucket = randomString();
  await s3().createBucket({ Bucket: bucket }).promise();

  const filenames = [
    'test-one',
    'test-two',
    'test-three'
=======
test('moveGranuleFile moves a single file between s3 locations', async (t) => {
  const Bucket = randomString();
  await s3().createBucket({ Bucket }).promise();

  const name = 'test.txt';
  const Key = `origin/${name}`;
  const params = { Bucket, Key, Body: 'test' };
  await s3().putObject(params).promise();

  const source = { Bucket, Key };
  const target = { Bucket, Key: `moved/${name}` };

  await moveGranuleFile(source, target);
  return s3().listObjects({ Bucket }).promise().then((list) => {
    t.is(list.Contents.length, 1);

    const item = list.Contents[0];
    t.is(item.Key, `moved/${name}`);
  });
});

test('moveGranuleFiles moves granule files between s3 locations', async (t) => {
  const bucket = randomString();
  const secondBucket = randomString();
  await s3().createBucket({ Bucket: bucket }).promise();
  await s3().createBucket({ Bucket: secondBucket }).promise();

  const filenames = [
    'test-one.txt',
    'test-two.md',
    'test-three.jpg'
>>>>>>> 3d82c813
  ];

  const sourceFilePromises = filenames.map(async (name) => {
    const params = { Bucket: bucket, Key: `origin/${name}`, Body: name };
    await s3().putObject(params).promise();
    return { name, bucket, filepath: `origin/${name}` };
  });

<<<<<<< HEAD
  const destination = {
    bucket,
    filepath: 'destination'
  };

  const sourceFiles = await Promise.all(sourceFilePromises);
  await moveGranuleFiles(sourceFiles, destination);
  return s3().listObjects({ Bucket: bucket }).promise().then((list) => {
    t.is(list.Contents.length, 3);

    list.Contents.forEach((item) => {
      t.is(item.Key.indexOf(destination.filepath), 0);
=======
  const destinationFilepath = 'destination';

  const destinations = [
    {
      regex: '.*.txt$',
      bucket,
      filepath: destinationFilepath
    },
    {
      regex: '.*.md$',
      bucket,
      filepath: destinationFilepath
    },
    {
      regex: '.*.jpg$',
      bucket: secondBucket,
      filepath: destinationFilepath
    }
  ];

  const sourceFiles = await Promise.all(sourceFilePromises);
  await moveGranuleFiles(sourceFiles, destinations);

  await s3().listObjects({ Bucket: bucket }).promise().then((list) => {
    t.is(list.Contents.length, 2);

    list.Contents.forEach((item) => {
      t.is(item.Key.indexOf(destinationFilepath), 0);
    });
  });

  return s3().listObjects({ Bucket: secondBucket }).promise().then((list) => {
    t.is(list.Contents.length, 1);

    list.Contents.forEach((item) => {
      t.is(item.Key.indexOf(destinationFilepath), 0);
>>>>>>> 3d82c813
    });
  });
});<|MERGE_RESOLUTION|>--- conflicted
+++ resolved
@@ -17,12 +17,8 @@
   HttpDiscoverGranules,
   SftpDiscoverGranules,
   S3DiscoverGranules,
-<<<<<<< HEAD
-  moveGranuleFiles
-=======
   moveGranuleFiles,
   moveGranuleFile
->>>>>>> 3d82c813
 } = require('../granule');
 
 /**
@@ -245,16 +241,6 @@
   t.is(updatedFile.url_path, '');
 });
 
-<<<<<<< HEAD
-test('moveGranuleFiles moves granule files between s3 locations', async (t) => {
-  const bucket = randomString();
-  await s3().createBucket({ Bucket: bucket }).promise();
-
-  const filenames = [
-    'test-one',
-    'test-two',
-    'test-three'
-=======
 test('moveGranuleFile moves a single file between s3 locations', async (t) => {
   const Bucket = randomString();
   await s3().createBucket({ Bucket }).promise();
@@ -286,7 +272,6 @@
     'test-one.txt',
     'test-two.md',
     'test-three.jpg'
->>>>>>> 3d82c813
   ];
 
   const sourceFilePromises = filenames.map(async (name) => {
@@ -295,20 +280,6 @@
     return { name, bucket, filepath: `origin/${name}` };
   });
 
-<<<<<<< HEAD
-  const destination = {
-    bucket,
-    filepath: 'destination'
-  };
-
-  const sourceFiles = await Promise.all(sourceFilePromises);
-  await moveGranuleFiles(sourceFiles, destination);
-  return s3().listObjects({ Bucket: bucket }).promise().then((list) => {
-    t.is(list.Contents.length, 3);
-
-    list.Contents.forEach((item) => {
-      t.is(item.Key.indexOf(destination.filepath), 0);
-=======
   const destinationFilepath = 'destination';
 
   const destinations = [
@@ -345,7 +316,6 @@
 
     list.Contents.forEach((item) => {
       t.is(item.Key.indexOf(destinationFilepath), 0);
->>>>>>> 3d82c813
     });
   });
 });