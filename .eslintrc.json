{
  "root": true,
  "plugins": [
<<<<<<< HEAD
    "jsdoc",
    "lodash"
  ],
  "extends": [
    "airbnb",
    "plugin:lodash/recommended"
=======
    "import",
    "jsdoc",
    "node",
    "unicorn"
  ],
  "extends": [
    "airbnb",
    "plugin:import/errors",
    "plugin:import/warnings",
    "plugin:node/recommended",
    "plugin:unicorn/recommended"
>>>>>>> f9082f6b
  ],
  "parser": "babel-eslint",
  "env": {
    "jasmine": true,
    "mocha": true,
    "node": true
  },
  "rules": {
    "indent": [ "error", 2 ],
    "require-jsdoc": "off",
    "valid-jsdoc": [ "error", {
      "prefer": {
        "arg": "param",
        "return": "returns"
      },
      "preferType": {
        "Boolean": "boolean",
        "Number": "number",
        "String": "string",
        "object": "Object",
        "array": "Array",
        "date": "Date",
        "regexp": "RegExp",
        "Regexp": "RegExp",
        "promise": "Promise"
      },
      "requireReturn": true
    }],
    "jsdoc/check-param-names": "error",
    "jsdoc/check-tag-names": "error",
    "jsdoc/check-types": "off",
    "jsdoc/newline-after-description": "error",
    "jsdoc/require-description-complete-sentence": "off",
    "jsdoc/require-example": "off",
    "jsdoc/require-hyphen-before-param-description": "error",
    "jsdoc/require-param": "error",
    "jsdoc/require-param-description": "error",
    "jsdoc/require-param-name": "error",
    "jsdoc/require-param-type": "error",
    "jsdoc/require-returns-description": "error",
    "jsdoc/require-returns-type": "error",
    "generator-star-spacing": "off",
    "import/no-extraneous-dependencies": "off",
    "import/newline-after-import": "off",
    "class-methods-use-this": "off",
    "no-warning-comments": "off",
    "no-unused-vars": [
      "error",
      { "argsIgnorePattern": "^_" }
    ],
    "no-useless-escape": "off",
    "no-console": "warn",
    "spaced-comment": "off",
    "require-yield": "off",
    "prefer-template": "warn",
    "no-underscore-dangle": "off",
    "comma-dangle": [
      "warn",
      "never"
    ],
    "strict": "off",
    "guard-for-in": "off",
    "object-shorthand": "off",
    "space-before-function-paren": [
      "error",
      {
        "anonymous": "always",
        "named": "never",
        "asyncArrow": "always"
      }
    ],
    "brace-style": [
      2,
      "stroustrup"
    ],
    "max-len": [
      2,
      {
        "code": 100,
        "ignorePattern": "(https?:|JSON\\.parse|[Uu]rl =)"
      }
    ],
    "arrow-parens": ["error", "always"],
    "prefer-destructuring": "off",
    "function-paren-newline": ["error", "consistent"],

<<<<<<< HEAD
    "lodash/import-scope": ["warn", "method-package"],
    "lodash/prefer-constant": ["warn", false],
    "lodash/prefer-lodash-method": "off"
=======
    "unicorn/filename-case": "off",
    "unicorn/prefer-spread": "off"
>>>>>>> f9082f6b
  }
}<|MERGE_RESOLUTION|>--- conflicted
+++ resolved
@@ -1,16 +1,10 @@
 {
   "root": true,
   "plugins": [
-<<<<<<< HEAD
     "jsdoc",
-    "lodash"
-  ],
-  "extends": [
-    "airbnb",
-    "plugin:lodash/recommended"
-=======
     "import",
     "jsdoc",
+    "lodash",
     "node",
     "unicorn"
   ],
@@ -18,9 +12,9 @@
     "airbnb",
     "plugin:import/errors",
     "plugin:import/warnings",
+    "plugin:lodash/recommended",
     "plugin:node/recommended",
     "plugin:unicorn/recommended"
->>>>>>> f9082f6b
   ],
   "parser": "babel-eslint",
   "env": {
@@ -107,13 +101,11 @@
     "prefer-destructuring": "off",
     "function-paren-newline": ["error", "consistent"],
 
-<<<<<<< HEAD
     "lodash/import-scope": ["warn", "method-package"],
     "lodash/prefer-constant": ["warn", false],
-    "lodash/prefer-lodash-method": "off"
-=======
+    "lodash/prefer-lodash-method": "off",
+
     "unicorn/filename-case": "off",
     "unicorn/prefer-spread": "off"
->>>>>>> f9082f6b
   }
 }