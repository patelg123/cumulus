--- conflicted
+++ resolved
@@ -7,9 +7,8 @@
 ## [Unreleased]
 
 ### Added
-<<<<<<< HEAD
 - Added a `jlog` function to `common/test-utils` to aid in test debugging
-- Integration test package
+- Integration test package with command line tool [CUMULUS-200] by @laurenfrederick
 
 ### Updated
 - The `queue-pdrs` task now uses the [cumulus-message-adapter-js](https://github.com/cumulus-nasa/cumulus-message-adapter-js)
@@ -24,9 +23,6 @@
 ### Removed
 - Removed the `getSfnExecutionByName` function from `common/aws`
 - Removed the `getGranuleStatus` function from `common/aws`
-=======
- - Integration test package with command line tool [CUMULUS-200] by @laurenfrederick
->>>>>>> d25d2984
 
 ## [v1.0.1] - 2018-02-27
 
