# Changelog
All notable changes to this project will be documented in this file.

The format is based on [Keep a Changelog](http://keepachangelog.com/en/1.0.0/)
and this project adheres to [Semantic Versioning](http://semver.org/spec/v2.0.0.html).

## [Unreleased]

### Added
- **CUMULUS-712** - Added integration tests verifying expected behavior in workflows
<<<<<<< HEAD
=======
- **GITC-776-2** - Add support for versioned collections

### Fixed
- **CUMULUS-832** - Fixed indentation in example config.yml in `@cumulus/deployment`
>>>>>>> ed62412f

## [v1.8.1] - 2018-08-01

**Note** IAM roles should be re-deployed with this release.
<<<<<<< HEAD

### Added
- **GITC-776-2** - Add support for versioned collections
=======
>>>>>>> ed62412f

- **Cumulus-726**
  - Added function to `@cumulus/integration-tests`: `sfnStep` includes `getStepInput` which returns the input to the schedule event of a given step function step.
  - Added IAM policy `@cumulus/deployment`: Lambda processing IAM role includes `kinesis::PutRecord` so step function lambdas can write to kinesis streams.
- **Cumulus Community Edition**
  - Added Google OAuth authentication token logic to `@cumulus/api`. Refactored token endpoint to use environment variable flag `OAUTH_PROVIDER` when determining with authentication method to use.
  - Added API Lambda memory configuration variable `api_lambda_memory` to `@cumulus/api` and `@cumulus/deployment`.
<<<<<<< HEAD

- **CUMULUS-687** Added logs endpoint to search for logs from a specific workflow execution. Added integration tests.
=======
>>>>>>> ed62412f

### Changed

- **Cumulus-726**
  - Changed function in `@cumulus/api`: `models/rules.js#addKinesisEventSource` was modified to call to `deleteKinesisEventSource` with all required parameters (rule's name, arn and type).
  - Changed function in `@cumulus/integration-tests`: `getStepOutput` can now be used to return output of failed steps. If users of this function want the output of a failed event, they can pass a third parameter `eventType` as `'failure'`. This function will work as always for steps which completed successfully.

### Removed

- **Cumulus-726**
  - Configuration change to `@cumulus/deployment`: Removed default auto scaling configuration for Granules and Files DynamoDB tables.

- **CUMULUS-688**
  - Add integration test for ExecutionStatus
  - Function addition to `@cumulus/integration-tests`: `api` includes `getExecutionStatus` which returns the execution status from the Cumulus API

## [v1.8.0] - 2018-07-23

### Added

- **CUMULUS-718** Adds integration test for Kinesis triggering a workflow.

- **GITC-776-3** Added more flexibility for rules.  You can now edit all fields on the rule's record
We may need to update the api documentation to reflect this.

- **CUMULUS-681** - Add ingest-in-place action to granules endpoint
    - new applyWorkflow action at PUT /granules/{granuleid} Applying a workflow starts an execution of the provided workflow and passes the granule record as payload.
      Parameter(s):
        - workflow - the workflow name

- **CUMULUS-685** - Add parent exeuction arn to the execution which is triggered from a parent step function

### Changed
- **CUMULUS-768** - Integration tests get S3 provider data from shared data folder

### Fixed
- **CUMULUS-746** - Move granule API correctly updates record in dynamo DB and cmr xml file
- **CUMULUS-766** - Populate database fileSize field from S3 if value not present in Ingest payload

## [v1.7.1] - 2018-07-27

### Fixed
- **CUMULUS-766** - Backport from 1.8.0 - Populate database fileSize field from S3 if value not present in Ingest payload

## [v1.7.0] - 2018-07-02

### Please note: [Upgrade Instructions](https://nasa.github.io/cumulus/upgrade/1.7.0.html)

### Added
- **GITC-776-2** - Add support for versioned collectons
- **CUMULUS-491** - Add granule reconciliation API endpoints.
- **CUMULUS-480** Add suport for backup and recovery:
  - Add DynamoDB tables for granules, executions and pdrs
  - Add ability to write all records to S3
  - Add ability to download all DynamoDB records in form json files
  - Add ability to upload records to DynamoDB
  - Add migration scripts for copying granule, pdr and execution records from ElasticSearch to DynamoDB
  - Add IAM support for batchWrite on dynamoDB
-
- **CUMULUS-508** - `@cumulus/deployment` cloudformation template allows for lambdas and ECS clusters to have multiple AZ availability.
    - `@cumulus/deployment` also ensures docker uses `devicemapper` storage driver.
- **CUMULUS-755** - `@cumulus/deployment` Add DynamoDB autoscaling support.
    - Application developers can add autoscaling and override default values in their deployment's `app/config.yml` file using a `{TableName}Table:` key.

### Fixed
- **CUMULUS-747** - Delete granule API doesn't delete granule files in s3 and granule in elasticsearch
    - update the StreamSpecification DynamoDB tables to have StreamViewType: "NEW_AND_OLD_IMAGES"
    - delete granule files in s3
- **CUMULUS-398** - Fix not able to filter executions bu workflow
- **CUMULUS-748** - Fix invalid lambda .zip files being validated/uploaded to AWS
- **CUMULUS-544** - Post to CMR task has UAT URL hard-coded
  - Made configurable: PostToCmr now requires CMR_ENVIRONMENT env to be set to 'SIT' or 'OPS' for those CMR environments. Default is UAT.

### Changed
- **GITC-776-4** - Changed Discover-pdrs to not rely on collection but use provider_path in config. It also has an optional filterPdrs regex configuration parameter

- **CUMULUS-710** - In the integration test suite, `getStepOutput` returns the output of the first successful step execution or last failed, if none exists

## [v1.6.0] - 2018-06-06

### Please note: [Upgrade Instructions](https://nasa.github.io/cumulus/upgrade/1.6.0.html)

### Fixed
- **CUMULUS-602** - Format all logs sent to Elastic Search.
  - Extract cumulus log message and index it to Elastic Search.

### Added
- **CUMULUS-556** - add a mechanism for creating and running migration scripts on deployment.
- **CUMULUS-461** Support use of metadata date and other components in `url_path` property

### Changed
- **CUMULUS-477** Update bucket configuration to support multiple buckets of the same type:
  - Change the structure of the buckets to allow for  more than one bucket of each type. The bucket structure is now:
    bucket-key:
      name: <bucket-name>
      type: <type> i.e. internal, public, etc.
  - Change IAM and app deployment configuration to support new bucket structure
  - Update tasks and workflows to support new bucket structure
  - Replace instances where buckets.internal is relied upon to either use the system bucket or a configured bucket
  - Move IAM template to the deployment package. NOTE: You now have to specify '--template node_modules/@cumulus/deployment/iam' in your IAM deployment
  - Add IAM cloudformation template support to filter buckets by type

## [v1.5.5] - 2018-05-30

### Added
- **CUMULUS-530** - PDR tracking through Queue-granules
  - Add optional `pdr` property to the sync-granule task's input config and output payload.
- **CUMULUS-548** - Create a Lambda task that generates EMS distribution reports
  - In order to supply EMS Distribution Reports, you must enable S3 Server
    Access Logging on any S3 buckets used for distribution. See [How Do I Enable Server Access Logging for an S3 Bucket?](https://docs.aws.amazon.com/AmazonS3/latest/user-guide/server-access-logging.html)
    The "Target bucket" setting should point at the Cumulus internal bucket.
    The "Target prefix" should be
    "<STACK_NAME>/ems-distribution/s3-server-access-logs/", where "STACK_NAME"
    is replaced with the name of your Cumulus stack.

### Fixed
- **CUMULUS-546 - Kinesis Consumer should catch and log invalid JSON**
  - Kinesis Consumer lambda catches and logs errors so that consumer doesn't get stuck in a loop re-processing bad json records.
- EMS report filenames are now based on their start time instead of the time
  instead of the time that the report was generated
- **CUMULUS-552 - Cumulus API returns different results for the same collection depending on query**
  - The collection, provider and rule records in elasticsearch are now replaced with records from dynamo db when the dynamo db records are updated.

### Added
- `@cumulus/deployment`'s default cloudformation template now configures storage for Docker to match the configured ECS Volume. The template defines Docker's devicemapper basesize (`dm.basesize`) using `ecs.volumeSize`. This is addresses ECS default of limiting Docker containers to 10GB of storage ([Read more](https://aws.amazon.com/premiumsupport/knowledge-center/increase-default-ecs-docker-limit/)).

## [v1.5.4] - 2018-05-21

### Added
- **CUMULUS-535** - EMS Ingest, Archive, Archive Delete reports
  - Add lambda EmsReport to create daily EMS Ingest, Archive, Archive Delete reports
  - ems.provider property added to `@cumulus/deployment/app/config.yml`.
    To change the provider name, please add `ems: provider` property to `app/config.yml`.
- **CUMULUS-480** Use DynamoDB to store granules, pdrs and execution records
  - Activate PointInTime feature on DynamoDB tables
  - Increase test coverage on api package
  - Add ability to restore metadata records from json files to DynamoDB
- **CUMULUS-459** provide API endpoint for moving granules from one location on s3 to another

## [v1.5.3] - 2018-05-18

### Fixed
- **CUMULUS-557 - "Add dataType to DiscoverGranules output"**
  - Granules discovered by the DiscoverGranules task now include dataType
  - dataType is now a required property for granules used as input to the
    QueueGranules task
- **CUMULUS-550** Update deployment app/config.yml to force elasticsearch updates for deleted granules

## [v1.5.2] - 2018-05-15

### Fixed
- **CUMULUS-514 - "Unable to Delete the Granules"**
  - updated cmrjs.deleteConcept to return success if the record is not found
    in CMR.

### Added
- **CUMULUS-547** - The distribution API now includes an
  "earthdataLoginUsername" query parameter when it returns a signed S3 URL
- **CUMULUS-527 - "parse-pdr queues up all granules and ignores regex"**
  - Add an optional config property to the ParsePdr task called
    "granuleIdFilter". This property is a regular expression that is applied
    against the filename of the first file of each granule contained in the
    PDR. If the regular expression matches, then the granule is included in
    the output. Defaults to '.', which will match all granules in the PDR.
- File checksums in PDRs now support MD5
- Deployment support to subscribe to an SNS topic that already exists
- **CUMULUS-470, CUMULUS-471** In-region S3 Policy lambda added to API to update bucket policy for in-region access.
- **CUMULUS-533** Added fields to granule indexer to support EMS ingest and archive record creation
- **CUMULUS-534** Track deleted granules
  - added `deletedgranule` type to `cumulus` index.
  - **Important Note:** Force custom bootstrap to re-run by adding this to
    app/config.yml `es: elasticSearchMapping: 7`
- You can now deploy cumulus without ElasticSearch. Just add `es: null` to your `app/config.yml` file. This is only useful for debugging purposes. Cumulus still requires ElasticSearch to properly operate.
- `@cumulus/integration-tests` includes and exports the `addRules` function, which seeds rules into the DynamoDB table.
- Added capability to support EFS in cloud formation template. Also added
  optional capability to ssh to your instance and privileged lambda functions.
- Added support to force discovery of PDRs that have already been processed
  and filtering of selected data types
- `@cumulus/cmrjs` uses an environment variable `USER_IP_ADDRESS` or fallback
  IP address of `10.0.0.0` when a public IP address is not available. This
  supports lambda functions deployed into a VPC's private subnet, where no
  public IP address is available.

### Changed
- **CUMULUS-550** Custom bootstrap automatically adds new types to index on
  deployment

## [v1.5.1] - 2018-04-23
### Fixed
- add the missing dist folder to the hello-world task
- disable uglifyjs on the built version of the pdr-status-check (read: https://github.com/webpack-contrib/uglifyjs-webpack-plugin/issues/264)

## [v1.5.0] - 2018-04-23
### Changed
- Removed babel from all tasks and packages and increased minimum node requirements to version 8.10
- Lambda functions created by @cumulus/deployment will use node8.10 by default
- Moved [cumulus-integration-tests](https://github.com/nasa/cumulus-integration-tests) to the `example` folder CUMULUS-512
- Streamlined all packages dependencies (e.g. remove redundant dependencies and make sure versions are the same across packages)
- **CUMULUS-352:** Update Cumulus Elasticsearch indices to use [index aliases](https://www.elastic.co/guide/en/elasticsearch/reference/current/indices-aliases.html).
- **CUMULUS-519:** ECS tasks are no longer restarted after each CF deployment unless `ecs.restartTasksOnDeploy` is set to true
- **CUMULUS-298:** Updated log filterPattern to include all CloudWatch logs in ElasticSearch
- **CUMULUS-518:** Updates to the SyncGranule config schema
  - `granuleIdExtraction` is no longer a property
  - `process` is now an optional property
  - `provider_path` is no longer a property

### Fixed
- **CUMULUS-455 "Kes deployments using only an updated message adapter do not get automatically deployed"**
  - prepended the hash value of cumulus-message-adapter.zip file to the zip file name of lambda which uses message adapter.
  - the lambda function will be redeployed when message adapter or lambda function are updated
- Fixed a bug in the bootstrap lambda function where it stuck during update process
- Fixed a bug where the sf-sns-report task did not return the payload of the incoming message as the output of the task [CUMULUS-441]

### Added
- **CUMULUS-352:** Add reindex CLI to the API package.
- **CUMULUS-465:** Added mock http/ftp/sftp servers to the integration tests
- Added a `delete` method to the `@common/CollectionConfigStore` class
- **CUMULUS-467 "@cumulus/integration-tests or cumulus-integration-tests should seed provider and collection in deployed DynamoDB"**
  - `example` integration-tests populates providers and collections to database
  - `example` workflow messages are populated from workflow templates in s3, provider and collection information in database, and input payloads.  Input templates are removed.
  - added `https` protocol to provider schema

## [v1.4.1] - 2018-04-11

### Fixed
- Sync-granule install

## [v1.4.0] - 2018-04-09

### Fixed
- **CUMULUS-392 "queue-granules not returning the sfn-execution-arns queued"**
  - updated queue-granules to return the sfn-execution-arns queued and pdr if exists.
  - added pdr to ingest message meta.pdr instead of payload, so the pdr information doesn't get lost in the ingest workflow, and ingested granule in elasticsearch has pdr name.
  - fixed sf-sns-report schema, remove the invalid part
  - fixed pdr-status-check schema, the failed execution contains arn and reason
- **CUMULUS-206** make sure homepage and repository urls exist in package.json files of tasks and packages

### Added
- Example folder with a cumulus deployment example

### Changed
- [CUMULUS-450](https://bugs.earthdata.nasa.gov/browse/CUMULUS-450) - Updated
  the config schema of the **queue-granules** task
  - The config no longer takes a "collection" property
  - The config now takes an "internalBucket" property
  - The config now takes a "stackName" property
- [CUMULUS-450](https://bugs.earthdata.nasa.gov/browse/CUMULUS-450) - Updated
  the config schema of the **parse-pdr** task
  - The config no longer takes a "collection" property
  - The "stack", "provider", and "bucket" config properties are now
    required
- **CUMULUS-469** Added a lambda to the API package to prototype creating an S3 bucket policy for direct, in-region S3 access for the prototype bucket

### Removed
- Removed the `findTmpTestDataDirectory()` function from
  `@cumulus/common/test-utils`

### Fixed
- [CUMULUS-450](https://bugs.earthdata.nasa.gov/browse/CUMULUS-450)
  - The **queue-granules** task now enqueues a **sync-granule** task with the
    correct collection config for that granule based on the granule's
    data-type. It had previously been using the collection config from the
    config of the **queue-granules** task, which was a problem if the granules
    being queued belonged to different data-types.
  - The **parse-pdr** task now handles the case where a PDR contains granules
    with different data types, and uses the correct granuleIdExtraction for
    each granule.

### Added
- **CUMULUS-448** Add code coverage checking using [nyc](https://github.com/istanbuljs/nyc).

## [v1.3.0] - 2018-03-29

### Deprecated
- discover-s3-granules is deprecated. The functionality is provided by the discover-granules task
### Fixed
- **CUMULUS-331:** Fix aws.downloadS3File to handle non-existent key
- Using test ftp provider for discover-granules testing [CUMULUS-427]
- **CUMULUS-304: "Add AWS API throttling to pdr-status-check task"** Added concurrency limit on SFN API calls.  The default concurrency is 10 and is configurable through Lambda environment variable CONCURRENCY.
- **CUMULUS-414: "Schema validation not being performed on many tasks"** revised npm build scripts of tasks that use cumulus-message-adapter to place schema directories into dist directories.
- **CUMULUS-301:** Update all tests to use test-data package for testing data.
- **CUMULUS-271: "Empty response body from rules PUT endpoint"** Added the updated rule to response body.
- Increased memory allotment for `CustomBootstrap` lambda function. Resolves failed deployments where `CustomBootstrap` lambda function was failing with error `Process exited before completing request`. This was causing deployments to stall, fail to update and fail to rollback. This error is thrown when the lambda function tries to use more memory than it is allotted.
- Cumulus repository folders structure updated:
  - removed the `cumulus` folder altogether
  - moved `cumulus/tasks` to `tasks` folder at the root level
  - moved the tasks that are not converted to use CMA to `tasks/.not_CMA_compliant`
  - updated paths where necessary

### Added
- `@cumulus/integration-tests` - Added support for testing the output of an ECS activity as well as a Lambda function.

## [v1.2.0] - 2018-03-20

### Fixed
- Update vulnerable npm packages [CUMULUS-425]
- `@cumulus/api`: `kinesis-consumer.js` uses `sf-scheduler.js#schedule` instead of placing a message directly on the `startSF` SQS queue. This is a fix for [CUMULUS-359](https://bugs.earthdata.nasa.gov/browse/CUMULUS-359) because `sf-scheduler.js#schedule` looks up the provider and collection data in DynamoDB and adds it to the `meta` object of the enqueued message payload.
- `@cumulus/api`: `kinesis-consumer.js` catches and logs errors instead of doing an error callback. Before this change, `kinesis-consumer` was failing to process new records when an existing record caused an error because it would call back with an error and stop processing additional records. It keeps trying to process the record causing the error because it's "position" in the stream is unchanged. Catching and logging the errors is part 1 of the fix. Proposed part 2 is to enqueue the error and the message on a "dead-letter" queue so it can be processed later ([CUMULUS-413](https://bugs.earthdata.nasa.gov/browse/CUMULUS-413)).
- **CUMULUS-260: "PDR page on dashboard only shows zeros."** The PDR stats in LPDAAC are all 0s, even if the dashboard has been fixed to retrieve the correct fields.  The current version of pdr-status-check has a few issues.
  - pdr is not included in the input/output schema.  It's available from the input event.  So the pdr status and stats are not updated when the ParsePdr workflow is complete.  Adding the pdr to the input/output of the task will fix this.
  - pdr-status-check doesn't update pdr stats which prevent the real time pdr progress from showing up in the dashboard. To solve this, added lambda function sf-sns-report which is copied from @cumulus/api/lambdas/sf-sns-broadcast with modification, sf-sns-report can be used to report step function status anywhere inside a step function.  So add step sf-sns-report after each pdr-status-check, we will get the PDR status progress at real time.
  - It's possible an execution is still in the queue and doesn't exist in sfn yet.  Added code to handle 'ExecutionDoesNotExist' error when checking the execution status.
- Fixed `aws.cloudwatchevents()` typo in `packages/ingest/aws.js`. This typo was the root cause of the error: `Error: Could not process scheduled_ingest, Error: : aws.cloudwatchevents is not a constructor` seen when trying to update a rule.


### Removed

- `@cumulus/ingest/aws`: Remove queueWorkflowMessage which is no longer being used by `@cumulus/api`'s `kinesis-consumer.js`.

## [v1.1.4] - 2018-03-15

### Added
- added flag `useList` to parse-pdr [CUMULUS-404]

### Fixed

- Pass encrypted password to the ApiGranule Lambda function [CUMULUS-424]


## [v1.1.3] - 2018-03-14
### Fixed
- Changed @cumulus/deployment package install behavior. The build process will happen after installation

## [v1.1.2] - 2018-03-14

### Added
- added tools to @cumulus/integration-tests for local integration testing
- added end to end testing for discovering and parsing of PDRs
- `yarn e2e` command is available for end to end testing
### Fixed

- **CUMULUS-326: "Occasionally encounter "Too Many Requests" on deployment"** The api gateway calls will handle throttling errors
- **CUMULUS-175: "Dashboard providers not in sync with AWS providers."** The root cause of this bug - DynamoDB operations not showing up in Elasticsearch - was shared by collections and rules. The fix was to update providers', collections' and rules; POST, PUT and DELETE endpoints to operate on DynamoDB and using DynamoDB streams to update Elasticsearch. The following packages were made:
  - `@cumulus/deployment` deploys DynamoDB streams for the Collections, Providers and Rules tables as well as a new lambda function called `dbIndexer`. The `dbIndexer` lambda has an event source mapping which listens to each of the DynamoDB streams. The dbIndexer lambda receives events referencing operations on the DynamoDB table and updates the elasticsearch cluster accordingly.
  - The `@cumulus/api` endpoints for collections, providers and rules _only_ query DynamoDB, with the exception of LIST endpoints and the collections' GET endpoint.

### Updated
- Broke up `kes.override.js` of @cumulus/deployment to multiple modules and moved to a new location
- Expanded @cumulus/deployment test coverage
- all tasks were updated to use cumulus-message-adapter-js 1.0.1
- added build process to integration-tests package to babelify it before publication
- Update @cumulus/integration-tests lambda.js `getLambdaOutput` to return the entire lambda output. Previously `getLambdaOutput` returned only the payload.

## [v1.1.1] - 2018-03-08

### Removed
- Unused queue lambda in api/lambdas [CUMULUS-359]

### Fixed
- Kinesis message content is passed to the triggered workflow [CUMULUS-359]
- Kinesis message queues a workflow message and does not write to rules table [CUMULUS-359]

## [v1.1.0] - 2018-03-05

### Added

- Added a `jlog` function to `common/test-utils` to aid in test debugging
- Integration test package with command line tool [CUMULUS-200] by @laurenfrederick
- Test for FTP `useList` flag [CUMULUS-334] by @kkelly51

### Updated
- The `queue-pdrs` task now uses the [cumulus-message-adapter-js](https://github.com/nasa/cumulus-message-adapter-js)
  library
- Updated the `queue-pdrs` JSON schemas
- The test-utils schema validation functions now throw an error if validation
  fails
- The `queue-granules` task now uses the [cumulus-message-adapter-js](https://github.com/nasa/cumulus-message-adapter-js)
  library
- Updated the `queue-granules` JSON schemas

### Removed
- Removed the `getSfnExecutionByName` function from `common/aws`
- Removed the `getGranuleStatus` function from `common/aws`

## [v1.0.1] - 2018-02-27

### Added
- More tests for discover-pdrs, dicover-granules by @yjpa7145
- Schema validation utility for tests by @yjpa7145

### Changed
- Fix an FTP listing bug for servers that do not support STAT [CUMULUS-334] by @kkelly51

## [v1.0.0] - 2018-02-23

[Unreleased]: https://github.com/nasa/cumulus/compare/v1.8.1...HEAD
[v1.8.1]: https://github.com/nasa/cumulus/compare/v1.8.0...v1.8.1
[v1.8.0]: https://github.com/nasa/cumulus/compare/v1.7.0...v1.8.0
[v1.7.0]: https://github.com/nasa/cumulus/compare/v1.6.0...v1.7.0
[v1.6.0]: https://github.com/nasa/cumulus/compare/v1.5.5...v1.6.0
[v1.5.5]: https://github.com/nasa/cumulus/compare/v1.5.4...v1.5.5
[v1.5.4]: https://github.com/nasa/cumulus/compare/v1.5.3...v1.5.4
[v1.5.3]: https://github.com/nasa/cumulus/compare/v1.5.2...v1.5.3
[v1.5.2]: https://github.com/nasa/cumulus/compare/v1.5.1...v1.5.2
[v1.5.1]: https://github.com/nasa/cumulus/compare/v1.5.0...v1.5.1
[v1.5.0]: https://github.com/nasa/cumulus/compare/v1.4.1...v1.5.0
[v1.4.1]: https://github.com/nasa/cumulus/compare/v1.4.0...v1.4.1
[v1.4.0]: https://github.com/nasa/cumulus/compare/v1.3.0...v1.4.0
[v1.3.0]: https://github.com/nasa/cumulus/compare/v1.2.0...v1.3.0
[v1.2.0]: https://github.com/nasa/cumulus/compare/v1.1.4...v1.2.0
[v1.1.4]: https://github.com/nasa/cumulus/compare/v1.1.3...v1.1.4
[v1.1.3]: https://github.com/nasa/cumulus/compare/v1.1.2...v1.1.3
[v1.1.2]: https://github.com/nasa/cumulus/compare/v1.1.1...v1.1.2
[v1.1.1]: https://github.com/nasa/cumulus/compare/v1.0.1...v1.1.1
[v1.1.0]: https://github.com/nasa/cumulus/compare/v1.0.1...v1.1.0
[v1.0.1]: https://github.com/nasa/cumulus/compare/v1.0.0...v1.0.1
[v1.0.0]: https://github.com/nasa/cumulus/compare/pre-v1-release...v1.0.0<|MERGE_RESOLUTION|>--- conflicted
+++ resolved
@@ -8,23 +8,15 @@
 
 ### Added
 - **CUMULUS-712** - Added integration tests verifying expected behavior in workflows
-<<<<<<< HEAD
-=======
+- **CUMULUS-687** Added logs endpoint to search for logs from a specific workflow execution. Added integration tests.
 - **GITC-776-2** - Add support for versioned collections
 
 ### Fixed
 - **CUMULUS-832** - Fixed indentation in example config.yml in `@cumulus/deployment`
->>>>>>> ed62412f
 
 ## [v1.8.1] - 2018-08-01
 
 **Note** IAM roles should be re-deployed with this release.
-<<<<<<< HEAD
-
-### Added
-- **GITC-776-2** - Add support for versioned collections
-=======
->>>>>>> ed62412f
 
 - **Cumulus-726**
   - Added function to `@cumulus/integration-tests`: `sfnStep` includes `getStepInput` which returns the input to the schedule event of a given step function step.
@@ -32,11 +24,6 @@
 - **Cumulus Community Edition**
   - Added Google OAuth authentication token logic to `@cumulus/api`. Refactored token endpoint to use environment variable flag `OAUTH_PROVIDER` when determining with authentication method to use.
   - Added API Lambda memory configuration variable `api_lambda_memory` to `@cumulus/api` and `@cumulus/deployment`.
-<<<<<<< HEAD
-
-- **CUMULUS-687** Added logs endpoint to search for logs from a specific workflow execution. Added integration tests.
-=======
->>>>>>> ed62412f
 
 ### Changed
 
